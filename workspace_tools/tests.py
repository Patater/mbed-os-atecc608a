--- conflicted
+++ resolved
@@ -368,7 +368,6 @@
         "id": "MBED_29", "description": "Interrupt chaining (ticker + InterruptManager)",
         "source_dir": join(TEST_DIR, "mbed", "interrupt_chaining", "ticker"),
         "dependencies": [MBED_LIBRARIES, TEST_MBED_LIB],
-<<<<<<< HEAD
     },
     {
         "id": "MBED_30", "description": "CAN network test",
@@ -382,9 +381,6 @@
         "dependencies": [MBED_LIBRARIES],
         "mcu": ["LPC1768"]
     },	
-=======
-    },
->>>>>>> 8562b366
  
     # CMSIS RTOS tests
     {
