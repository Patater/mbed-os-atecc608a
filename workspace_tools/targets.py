--- conflicted
+++ resolved
@@ -173,13 +173,8 @@
 
         self.macros = ["CPU_MK64FN1M0VMD12", "FSL_RTOS_MBED"]
 
-<<<<<<< HEAD
-        self.supported_toolchains = ["ARM"]
-
-=======
         self.supported_toolchains = ["ARM", "GCC_ARM"]
-        
->>>>>>> bc61af3b
+
         self.supported_form_factors = ["ARDUINO"]
 
         self.is_disk_virtual = True
